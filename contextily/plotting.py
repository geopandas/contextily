--- conflicted
+++ resolved
@@ -13,16 +13,10 @@
 ATTRIBUTION_SIZE = 8
 
 def add_basemap(ax, zoom=ZOOM, url=sources.ST_TERRAIN, 
-<<<<<<< HEAD
-		interpolation=INTERPOLATION, attribution=ATTRIBUTION, 
-                crs={'init' :'epsg:4326'}, resampling=Resampling.bilinear,
-                **extra_imshow_args):
-=======
 		interpolation=INTERPOLATION, attribution = ATTRIBUTION, 
         attribution_size = ATTRIBUTION_SIZE, reset_extent=True,
         crs=None, resampling=Resampling.bilinear,
         **extra_imshow_args):
->>>>>>> c919bf9b
     """
     Add a (web/local) basemap to `ax`
     ...
@@ -48,15 +42,6 @@
     attribution         : str
                           [Optional. Defaults to standard `ATTRIBUTION`] Text to be added at the
                           bottom of the axis.
-<<<<<<< HEAD
-    crs                 : None/str/CRS
-                          [Optional. Default={'init' :'epsg:4326'}] CRS,
-                          expressed in any format permitted by rasterio and
-                          geopandas, to use for the resulting basemap. If
-                          None, no warping is performed and the original Web
-                          Mercator (`EPSG:3857`) is used. Defaults to WGS84
-                          (lon/lat).
-=======
     attribution_size    : int
                           [Optional. Defaults to `ATTRIBUTION_SIZE`].
                           Font size to render attribution text with.
@@ -71,7 +56,6 @@
                           None (default), no warping is performed and the
                           original Web Mercator (`EPSG:3857`, 
                           {'init' :'epsg:3857'}) is used.
->>>>>>> c919bf9b
     resampling          : <enum 'Resampling'>
                           [Optional. Default=Resampling.bilinear] Resampling 
                           method for executing warping, expressed as a 
@@ -110,12 +94,7 @@
     # If web source
     if url[:4] == 'http':
         # Extent
-<<<<<<< HEAD
-        left, right = ax.get_xlim()
-        bottom, top = ax.get_ylim()
-=======
         left, right, bottom, top = xmin, xmax, ymin, ymax
->>>>>>> c919bf9b
         # Convert extent from `crs` into WM for tile query
         if crs is not None:
             left, right, bottom, top = _reproj_bb(left, right, bottom, top,
@@ -174,11 +153,7 @@
     return left, right, bottom, top
 
 
-<<<<<<< HEAD
-def add_attribution(ax, att=ATTRIBUTION):
-=======
 def add_attribution(ax, att=ATTRIBUTION, font_size=ATTRIBUTION_SIZE):
->>>>>>> c919bf9b
     '''
     Utility to add attribution text
     ...
