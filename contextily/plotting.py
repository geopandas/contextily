"""Tools to plot basemaps"""

import numpy as np
from . import tile_providers as sources
from . import providers
from .tile import _calculate_zoom, bounds2img, _sm2ll, warp_tiles, _warper
from rasterio.enums import Resampling
from rasterio.warp import transform_bounds
from matplotlib import patheffects

INTERPOLATION = "bilinear"
ZOOM = "auto"
ATTRIBUTION_SIZE = 8


def add_basemap(
    ax,
    zoom=ZOOM,
    url=None,
    interpolation=INTERPOLATION,
    attribution=None,
    attribution_size=ATTRIBUTION_SIZE,
    reset_extent=True,
    crs=None,
    resampling=Resampling.bilinear,
    **extra_imshow_args
):
    """
    Add a (web/local) basemap to `ax`
    ...

    Arguments
    ---------
    ax                  : AxesSubplot
                          Matplotlib axis with `x_lim` and `y_lim` set in Web
                          Mercator (EPSG=3857)
    zoom                : int/'auto'
                          [Optional. Default='auto'] Level of detail for the
                          basemap. If 'auto', if calculates it automatically.
                          Ignored if `url` is a local file.
    url                 : str
                          [Optional. Default: 'http://tile.stamen.com/terrain/tileZ/tileX/tileY.png']
                          Source url for web tiles, or path to local file. If
                          local, the file is read with `rasterio` and all
                          bands are loaded into the basemap.
    interpolation       : str
                          [Optional. Default='bilinear'] Interpolation
                          algorithm to be passed to `imshow`. See
                          `matplotlib.pyplot.imshow` for further details.
    attribution         : str
                          [Optional. Defaults to attribution specified by the url]
                          Text to be added at the bottom of the axis. Specify False to
                          not automatically add an attribution.
    attribution_size    : int
                          [Optional. Defaults to `ATTRIBUTION_SIZE`].
                          Font size to render attribution text with.
    reset_extent        : Boolean
                          [Optional. Default=True] If True, the extent of the
                          basemap added is reset to the original extent (xlim,
                          ylim) of `ax`
    crs                 : None/str/CRS
                          [Optional. Default=None] CRS,
                          expressed in any format permitted by rasterio, to
                          use for the resulting basemap. If
                          None (default), no warping is performed and the
                          original Web Mercator (`EPSG:3857`, 
                          {'init' :'epsg:3857'}) is used.
    resampling          : <enum 'Resampling'>
                          [Optional. Default=Resampling.bilinear] Resampling 
                          method for executing warping, expressed as a 
                          `rasterio.enums.Resampling` method
    **extra_imshow_args : dict
                          Other parameters to be passed to `imshow`.

    Returns
    -------
    ax                  : AxesSubplot
                          Matplotlib axis with `x_lim` and `y_lim` set in Web
                          Mercator (EPSG=3857) containing the basemap

    Example
    -------

    >>> db = gpd.read_file(ps.examples.get_path('virginia.shp'))\
                .to_crs(epsg=3857)

    Add a web basemap:

    >>> ax = db.plot(alpha=0.5, color='k', figsize=(6, 6))
    >>> ax = ctx.add_basemap(ax, url=url)
    >>> plt.show()

    Or download a basemap to a local file and then plot it:

    >>> url = 'virginia.tiff'
    >>> _ = ctx.bounds2raster(*db.total_bounds, zoom=6, path=url)
    >>> ax = db.plot(alpha=0.5, color='k', figsize=(6, 6))
    >>> ax = ctx.add_basemap(ax, url=url)
    >>> plt.show()

    """
    xmin, xmax, ymin, ymax = ax.axis()
    # If web source
    if (
        url is None
        or isinstance(url, dict)
        or (isinstance(url, str) and url[:4] == "http")
    ):
        # Extent
        left, right, bottom, top = xmin, xmax, ymin, ymax
        # Convert extent from `crs` into WM for tile query
        if crs is not None:
            left, right, bottom, top = _reproj_bb(
                left, right, bottom, top, crs, {"init": "epsg:3857"}
            )
        # Zoom
        if isinstance(zoom, str) and (zoom.lower() == "auto"):
            min_ll = _sm2ll(left, bottom)
            max_ll = _sm2ll(right, top)
            zoom = _calculate_zoom(*min_ll, *max_ll)
        image, extent = bounds2img(
            left, bottom, right, top, zoom=zoom, url=url, ll=False
        )
        # Warping
        if crs is not None:
            image, extent = warp_tiles(image, extent, t_crs=crs, resampling=resampling)
    # If local source
    else:
        import rasterio as rio

        # Read file
        raster = rio.open(url)
        image = np.array([band for band in raster.read()])
        # Warp
        if (crs is not None) and (raster.crs != crs):
            image, raster = _warper(
                image, raster.transform, raster.crs, crs, resampling
            )
        image = image.transpose(1, 2, 0)
        bb = raster.bounds
        extent = bb.left, bb.right, bb.bottom, bb.top
    # Plotting
    ax.imshow(image, extent=extent, interpolation=interpolation, **extra_imshow_args)

    if reset_extent:
        ax.axis((xmin, xmax, ymin, ymax))

    # Add attribution text
    if url is None:
        url = providers.Stamen.Terrain
    if isinstance(url, dict) and attribution is None:
        attribution = url.get('attribution')
    if attribution:
        add_attribution(ax, attribution, font_size=attribution_size)

    return ax


def _reproj_bb(left, right, bottom, top, s_crs, t_crs):
    n_l, n_b, n_r, n_t = transform_bounds(s_crs, t_crs, left, bottom, right, top)
    return n_l, n_r, n_b, n_t


def add_attribution(ax, text, font_size=ATTRIBUTION_SIZE, **kwargs):
    """
    Utility to add attribution text
    ...

    Arguments
    ---------
    ax                  : AxesSubplot
                          Matplotlib axis with `x_lim` and `y_lim` set in Web
                          Mercator (EPSG=3857)
    text                : str
                          [Optional. Defaults to standard `ATTRIBUTION`] Text to be added at the
                          bottom of the axis.
    font_size           : int
                          [Optional. Defaults to `ATTRIBUTION_SIZE`] Font size in which to render the attribution text.

    Returns
    -------
    ax                  : AxesSubplot
                          Matplotlib axis with `x_lim` and `y_lim` set in Web
                          Mercator (EPSG=3857) and attribution text added
    """
<<<<<<< HEAD

    text_object = ax.text(
        0.005,
        0.005,
        text,
        transform=ax.transAxes,
        ha="left",
        va="bottom",
        size=font_size,
        path_effects=[patheffects.withStroke(linewidth=2, foreground="w")],
        **kwargs,
    )
    return text_object
=======
    txt = ax.text(
        0.005,
        0.005,
        att,
        transform=ax.transAxes,
        size=font_size,
        path_effects=[patheffects.withStroke(linewidth=2, foreground="w")],
        wrap=True,
    )
    # hack to have the text wrapped in the ax extent, for some explanation see
    # https://stackoverflow.com/questions/48079364/wrapping-text-not-working-in-matplotlib
    wrap_width = ax.get_window_extent().width * 0.99
    txt._get_wrap_line_width = lambda: wrap_width
    return ax
>>>>>>> 30161bf2
<|MERGE_RESOLUTION|>--- conflicted
+++ resolved
@@ -183,25 +183,10 @@
                           Matplotlib axis with `x_lim` and `y_lim` set in Web
                           Mercator (EPSG=3857) and attribution text added
     """
-<<<<<<< HEAD
-
-    text_object = ax.text(
+    text_artist = ax.text(
         0.005,
         0.005,
         text,
-        transform=ax.transAxes,
-        ha="left",
-        va="bottom",
-        size=font_size,
-        path_effects=[patheffects.withStroke(linewidth=2, foreground="w")],
-        **kwargs,
-    )
-    return text_object
-=======
-    txt = ax.text(
-        0.005,
-        0.005,
-        att,
         transform=ax.transAxes,
         size=font_size,
         path_effects=[patheffects.withStroke(linewidth=2, foreground="w")],
@@ -210,6 +195,5 @@
     # hack to have the text wrapped in the ax extent, for some explanation see
     # https://stackoverflow.com/questions/48079364/wrapping-text-not-working-in-matplotlib
     wrap_width = ax.get_window_extent().width * 0.99
-    txt._get_wrap_line_width = lambda: wrap_width
-    return ax
->>>>>>> 30161bf2
+    text_artist._get_wrap_line_width = lambda: wrap_width
+    return text_artist