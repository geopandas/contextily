"""Tools to plot basemaps"""

import numpy as np
from . import tile_providers as sources
from .tile import _calculate_zoom, bounds2img, _sm2ll, TILE_CACHE_DIR
from matplotlib import patheffects

INTERPOLATION = 'bilinear'
ZOOM = 'auto'
ATTRIBUTION = ("Map tiles by Stamen Design, under CC BY 3.0. "\
               "Data by OpenStreetMap, under ODbL.")

def add_basemap(ax, zoom=ZOOM, url=sources.ST_TERRAIN, 
<<<<<<< HEAD
		interpolation=INTERPOLATION, attribution = ATTRIBUTION, 
        cachedir=TILE_CACHE_DIR, **extra_imshow_args):
=======
        interpolation=INTERPOLATION, attribution = ATTRIBUTION, 
        ll=False, **extra_imshow_args):
>>>>>>> ca2f19ab
    """
    Add a (web/local) basemap to `ax`
    ...

    Arguments
    ---------
    ax                  : AxesSubplot
                          Matplotlib axis with `x_lim` and `y_lim` set in Web
                          Mercator (EPSG=3857)
    zoom                : int/'auto'
                          [Optional. Default='auto'] Level of detail for the
                          basemap. If 'auto', if calculates it automatically.
                          Ignored if `url` is a local file.
    url                 : str
                          [Optional. Default: 'http://tile.stamen.com/terrain/tileZ/tileX/tileY.png']
                          Source url for web tiles, or path to local file. If
                          local, the file is read with `rasterio` and all
                          bands are loaded into the basemap.
    interpolation       : str
                          [Optional. Default='bilinear'] Interpolation
                          algorithm to be passed to `imshow`. See
                          `matplotlib.pyplot.imshow` for further details.
    attribution         : str
                          [Optional. Defaults to standard `ATTRIBUTION`] Text to be added at the
                          bottom of the axis.
<<<<<<< HEAD
    cachedir            : str
                          [Optional. Defaults to `TILE_CACHE_DIR`]
                          Directory to cache tiles under.
                          The directory is created if it doesn't exist.
                          Set to None to disable the cache.
                          (passed through to bounds2img)
                          
=======
    ll                  : boolean
                          [Optional. Defaults to False]
                          Whether axis bounds are lat/lon or mercator projection.
                          Passed through to bounds2img.
>>>>>>> ca2f19ab
    **extra_imshow_args : dict
                          Other parameters to be passed to `imshow`.

    Returns
    -------
    ax                  : AxesSubplot
                          Matplotlib axis with `x_lim` and `y_lim` set in Web
                          Mercator (EPSG=3857) containing the basemap

    Example
    -------

    >>> db = gpd.read_file(ps.examples.get_path('virginia.shp'))\
                .to_crs(epsg=3857)

    Add a web basemap:

    >>> ax = db.plot(alpha=0.5, color='k', figsize=(6, 6))
    >>> ax = ctx.add_basemap(ax, url=url)
    >>> plt.show()

    Or download a basemap to a local file and then plot it:

    >>> url = 'virginia.tiff'
    >>> _ = ctx.bounds2raster(*db.total_bounds, zoom=6, path=url)
    >>> ax = db.plot(alpha=0.5, color='k', figsize=(6, 6))
    >>> ax = ctx.add_basemap(ax, url=url)
    >>> plt.show()

    """
    # If web source
    if url.startswith('http'):
        # Extent
        left, right = ax.get_xlim()
        bottom, top = ax.get_ylim()
        # Zoom
        if isinstance(zoom, str) and (zoom.lower() == 'auto'):
            if ll:
                min_ll = (left, bottom)
                max_ll = (right, top)
            else:
                min_ll = _sm2ll(left, bottom)
                max_ll = _sm2ll(right, top)
            zoom = _calculate_zoom(*min_ll, *max_ll)
        image, extent = bounds2img(left, bottom, right, top,
<<<<<<< HEAD
                                   zoom=zoom, url=url, ll=False, cachedir=cachedir)
=======
                                   zoom=zoom, url=url, ll=ll)
>>>>>>> ca2f19ab
    # If local source
    else:
        import rasterio as rio
        # Read extent
        raster = rio.open(url)
        image = np.array([ band for band in raster.read() ])\
                  .transpose(1, 2, 0)
        bb = raster.bounds
        extent = bb.left, bb.right, bb.bottom, bb.top
    # Plotting
    ax.imshow(image, extent=extent, 
              interpolation=interpolation, **extra_imshow_args)
    if attribution:
        add_attribution(ax, attribution)
    return ax

def add_attribution(ax, att=ATTRIBUTION):
    '''
    Utility to add attribution text
    ...

    Arguments
    ---------
    ax                  : AxesSubplot
                          Matplotlib axis with `x_lim` and `y_lim` set in Web
                          Mercator (EPSG=3857)
    att                 : str
                          [Optional. Defaults to standard `ATTRIBUTION`] Text to be added at the
                          bottom of the axis.

    Returns
    -------
    ax                  : AxesSubplot
                          Matplotlib axis with `x_lim` and `y_lim` set in Web
                          Mercator (EPSG=3857) and attribution text added
    '''
    minX, maxX = ax.get_xlim()
    minY, maxY = ax.get_ylim()
    ax.text(minX + (maxX - minX) * 0.005, 
            minY + (maxY - minY) * 0.005, 
            att, size=8, 
            path_effects=[patheffects.withStroke(linewidth=2,
                                                 foreground="w")])
    return ax<|MERGE_RESOLUTION|>--- conflicted
+++ resolved
@@ -2,7 +2,7 @@
 
 import numpy as np
 from . import tile_providers as sources
-from .tile import _calculate_zoom, bounds2img, _sm2ll, TILE_CACHE_DIR
+from .tile import _calculate_zoom, bounds2img, _sm2ll
 from matplotlib import patheffects
 
 INTERPOLATION = 'bilinear'
@@ -11,13 +11,8 @@
                "Data by OpenStreetMap, under ODbL.")
 
 def add_basemap(ax, zoom=ZOOM, url=sources.ST_TERRAIN, 
-<<<<<<< HEAD
 		interpolation=INTERPOLATION, attribution = ATTRIBUTION, 
-        cachedir=TILE_CACHE_DIR, **extra_imshow_args):
-=======
-        interpolation=INTERPOLATION, attribution = ATTRIBUTION, 
-        ll=False, **extra_imshow_args):
->>>>>>> ca2f19ab
+        ll=False, cachedir=TILE_CACHE_DIR, **extra_imshow_args):
     """
     Add a (web/local) basemap to `ax`
     ...
@@ -43,20 +38,18 @@
     attribution         : str
                           [Optional. Defaults to standard `ATTRIBUTION`] Text to be added at the
                           bottom of the axis.
-<<<<<<< HEAD
     cachedir            : str
                           [Optional. Defaults to `TILE_CACHE_DIR`]
                           Directory to cache tiles under.
                           The directory is created if it doesn't exist.
                           Set to None to disable the cache.
                           (passed through to bounds2img)
-                          
-=======
+
     ll                  : boolean
                           [Optional. Defaults to False]
                           Whether axis bounds are lat/lon or mercator projection.
                           Passed through to bounds2img.
->>>>>>> ca2f19ab
+                          
     **extra_imshow_args : dict
                           Other parameters to be passed to `imshow`.
 
@@ -102,11 +95,7 @@
                 max_ll = _sm2ll(right, top)
             zoom = _calculate_zoom(*min_ll, *max_ll)
         image, extent = bounds2img(left, bottom, right, top,
-<<<<<<< HEAD
-                                   zoom=zoom, url=url, ll=False, cachedir=cachedir)
-=======
-                                   zoom=zoom, url=url, ll=ll)
->>>>>>> ca2f19ab
+                                   zoom=zoom, url=url, ll=ll, cachedir=cachedir)
     # If local source
     else:
         import rasterio as rio
