"""Tools to plot basemaps"""

import numpy as np
from . import tile_providers as sources
from .tile import _calculate_zoom, bounds2img, _sm2ll
from matplotlib import patheffects

INTERPOLATION = 'bilinear'
ZOOM = 'auto'
ATTRIBUTION = ("Map tiles by Stamen Design, under CC BY 3.0. "\
               "Data by OpenStreetMap, under ODbL.")

def add_basemap(ax, zoom=ZOOM, url=sources.ST_TERRAIN, 
		interpolation=INTERPOLATION, attribution = ATTRIBUTION, 
                **extra_imshow_args):
    """
    Add a (web/local) basemap to `ax`
    ...

    Arguments
    ---------
    ax                  : AxesSubplot
                          Matplotlib axis with `x_lim` and `y_lim` set in Web
                          Mercator (EPSG=3857)
    zoom                : int/'auto'
                          [Optional. Default='auto'] Level of detail for the
                          basemap. If 'auto', if calculates it automatically.
                          Ignored if `url` is a local file.
    url                 : str
                          [Optional. Default: 'http://tile.stamen.com/terrain/tileZ/tileX/tileY.png']
                          Source url for web tiles, or path to local file. If
                          local, the file is read with `rasterio` and all
                          bands are loaded into the basemap.
    interpolation       : str
                          [Optional. Default='bilinear'] Interpolation
                          algorithm to be passed to `imshow`. See
                          `matplotlib.pyplot.imshow` for further details.
    attribution         : str
                          [Optional. Defaults to standard `ATTRIBUTION`] Text to be added at the
                          bottom of the axis.
    **extra_imshow_args : dict
                          Other parameters to be passed to `imshow`.

    Returns
    -------
    ax                  : AxesSubplot
                          Matplotlib axis with `x_lim` and `y_lim` set in Web
                          Mercator (EPSG=3857) containing the basemap

    Example
    -------

    >>> db = gpd.read_file(ps.examples.get_path('virginia.shp'))\
                .to_crs(epsg=3857)

    Add a web basemap:

    >>> ax = db.plot(alpha=0.5, color='k', figsize=(6, 6))
    >>> ax = ctx.add_basemap(ax, url=url)
    >>> plt.show()

    Or download a basemap to a local file and then plot it:

    >>> url = 'virginia.tiff'
    >>> _ = ctx.bounds2raster(*db.total_bounds, zoom=6, path=url)
    >>> ax = db.plot(alpha=0.5, color='k', figsize=(6, 6))
    >>> ax = ctx.add_basemap(ax, url=url)
    >>> plt.show()

<<<<<<< HEAD
    '''
    xmin, xmax, ymin, ymax = ax.axis()
=======
    """
>>>>>>> cb7a4a0a
    # If web source
    if url[:4] == 'http':
        # Extent
        left, right, bottom, top = xmin, xmax, ymin, ymax
        # Zoom
        if isinstance(zoom, str) and (zoom.lower() == 'auto'):
            min_ll = _sm2ll(left, bottom)
            max_ll = _sm2ll(right, top)
            zoom = _calculate_zoom(*min_ll, *max_ll)
        image, extent = bounds2img(left, bottom, right, top,
                                   zoom=zoom, url=url, ll=False)
    # If local source
    else:
        import rasterio as rio
        # Read extent
        raster = rio.open(url)
        image = np.array([ band for band in raster.read() ])\
                  .transpose(1, 2, 0)
        bb = raster.bounds
        extent = bb.left, bb.right, bb.bottom, bb.top
    # Plotting
    ax.imshow(image, extent=extent, 
              interpolation=interpolation, **extra_imshow_args)
<<<<<<< HEAD
    ax.axis((xmin, xmax, ymin, ymax))
=======
    if attribution:
        add_attribution(ax, attribution)
>>>>>>> cb7a4a0a
    return ax

def add_attribution(ax, att=ATTRIBUTION):
    '''
    Utility to add attribution text
    ...

    Arguments
    ---------
    ax                  : AxesSubplot
                          Matplotlib axis with `x_lim` and `y_lim` set in Web
                          Mercator (EPSG=3857)
    att                 : str
                          [Optional. Defaults to standard `ATTRIBUTION`] Text to be added at the
                          bottom of the axis.

    Returns
    -------
    ax                  : AxesSubplot
                          Matplotlib axis with `x_lim` and `y_lim` set in Web
                          Mercator (EPSG=3857) and attribution text added
    '''
    minX, maxX = ax.get_xlim()
    minY, maxY = ax.get_ylim()
    ax.text(minX + (maxX - minX) * 0.005, 
            minY + (maxY - minY) * 0.005, 
            att, size=8, 
            path_effects=[patheffects.withStroke(linewidth=2,
                                                 foreground="w")])
    return ax<|MERGE_RESOLUTION|>--- conflicted
+++ resolved
@@ -67,12 +67,9 @@
     >>> ax = ctx.add_basemap(ax, url=url)
     >>> plt.show()
 
-<<<<<<< HEAD
-    '''
+    """
     xmin, xmax, ymin, ymax = ax.axis()
-=======
-    """
->>>>>>> cb7a4a0a
+    
     # If web source
     if url[:4] == 'http':
         # Extent
@@ -96,12 +93,12 @@
     # Plotting
     ax.imshow(image, extent=extent, 
               interpolation=interpolation, **extra_imshow_args)
-<<<<<<< HEAD
+
     ax.axis((xmin, xmax, ymin, ymax))
-=======
+
     if attribution:
         add_attribution(ax, attribution)
->>>>>>> cb7a4a0a
+
     return ax
 
 def add_attribution(ax, att=ATTRIBUTION):
