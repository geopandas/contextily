"""Tools to plot basemaps"""

import numpy as np
from . import tile_providers as sources
from . import providers
from ._providers import TileProvider
from .tile import bounds2img, _sm2ll, warp_tiles, _warper
from rasterio.enums import Resampling
from rasterio.warp import transform_bounds
from matplotlib import patheffects
from matplotlib.pyplot import draw

INTERPOLATION = "bilinear"
ZOOM = "auto"
ATTRIBUTION_SIZE = 8


def add_basemap(
    ax,
    zoom=ZOOM,
    source=None,
    interpolation=INTERPOLATION,
    attribution=None,
    attribution_size=ATTRIBUTION_SIZE,
    reset_extent=True,
    crs=None,
    resampling=Resampling.bilinear,
<<<<<<< HEAD
    url=None,
=======
>>>>>>> 22360ad5
    **extra_imshow_args
):
    """
    Add a (web/local) basemap to `ax`.

    Parameters
    ----------
    ax                  : AxesSubplot
                          Matplotlib axis with `x_lim` and `y_lim` set in Web
                          Mercator (EPSG=3857)
    zoom                : int/'auto'
                          [Optional. Default='auto'] Level of detail for the
                          basemap. If 'auto', if calculates it automatically.
                          Ignored if `source` is a local file.
    source              : contextily.tile or str
                          [Optional. Default: 'http://tile.stamen.com/terrain/{z}/{x}/{y}.png']
                          URL for tile provider. The placeholders for the XYZ need to be
                          `{x}`, `{y}`, `{z}`, respectively. IMPORTANT: tiles are
                          assumed to be in the Spherical Mercator projection (EPSG:3857).
    interpolation       : str
                          [Optional. Default='bilinear'] Interpolation
                          algorithm to be passed to `imshow`. See
                          `matplotlib.pyplot.imshow` for further details.
    attribution         : str
                          [Optional. Defaults to attribution specified by the source]
                          Text to be added at the bottom of the axis. This
                          defaults to the attribution of the provider specified
                          in `source` if available. Specify False to not
                          automatically add an attribution, or a string to pass
                          a custom attribution.
    attribution_size    : int
                          [Optional. Defaults to `ATTRIBUTION_SIZE`].
                          Font size to render attribution text with.
    reset_extent        : Boolean
                          [Optional. Default=True] If True, the extent of the
                          basemap added is reset to the original extent (xlim,
                          ylim) of `ax`
    crs                 : None/str/CRS
                          [Optional. Default=None] CRS,
                          expressed in any format permitted by rasterio, to
                          use for the resulting basemap. If
                          None (default), no warping is performed and the
                          original Web Mercator (`EPSG:3857`, 
                          {'init' :'epsg:3857'}) is used.
    resampling          : <enum 'Resampling'>
                          [Optional. Default=Resampling.bilinear] Resampling 
                          method for executing warping, expressed as a 
                          `rasterio.enums.Resampling` method
    url                 : str [DEPRECATED]
                          [Optional. Default: 'http://tile.stamen.com/terrain/{z}/{x}/{y}.png']
                          Source url for web tiles, or path to local file. If
                          local, the file is read with `rasterio` and all
                          bands are loaded into the basemap.
    **extra_imshow_args :
                          Other parameters to be passed to `imshow`.

    Examples
    --------

    >>> db = gpd.read_file(ps.examples.get_path('virginia.shp'))\
                .to_crs(epsg=3857)

    Add a web basemap:

    >>> ax = db.plot(alpha=0.5, color='k', figsize=(6, 6))
    >>> ctx.add_basemap(ax, source=url)
    >>> plt.show()

    Or download a basemap to a local file and then plot it:

    >>> source = 'virginia.tiff'
    >>> _ = ctx.bounds2raster(*db.total_bounds, zoom=6, source=source)
    >>> ax = db.plot(alpha=0.5, color='k', figsize=(6, 6))
    >>> ctx.add_basemap(ax, source=source)
    >>> plt.show()

    """
    xmin, xmax, ymin, ymax = ax.axis()
    if url is not None and source is None:
        warnings.warn(
            'The "url" option is deprecated. Please use the "source"'
            " argument instead.",
            FutureWarning,
            stacklevel=2,
        )
        source = url
    elif url is not None and source is not None:
        warnings.warn(
            'The "url" argument is deprecated. Please use the "source"'
            ' argument. Do not supply a "url" argument. It will be ignored.',
            FutureWarning,
            stacklevel=2,
        )
    # If web source
    if (
        source is None
        or isinstance(source, (dict, TileProvider))
        or (isinstance(source, str) and source[:4] == "http")
    ):
        # Extent
        left, right, bottom, top = xmin, xmax, ymin, ymax
        # Convert extent from `crs` into WM for tile query
        if crs is not None:
            left, right, bottom, top = _reproj_bb(
                left, right, bottom, top, crs, {"init": "epsg:3857"}
            )
        # Download image
        image, extent = bounds2img(
            left, bottom, right, top, zoom=zoom, source=source, ll=False
        )
        # Warping
        if crs is not None:
            image, extent = warp_tiles(image, extent, t_crs=crs, resampling=resampling)
    # If local source
    else:
        import rasterio as rio

        # Read file
<<<<<<< HEAD
        with rio.open(source) as raster:
            image = np.array([band for band in raster.read()])
=======
        with rio.open(url) as raster:
            if reset_extent:
                from rasterio.mask import mask as riomask

                # Read window
                if crs:
                    left, bottom, right, top = rio.warp.transform_bounds(
                        crs, raster.crs, xmin, ymin, xmax, ymax
                    )
                else:
                    left, bottom, right, top = xmin, ymin, xmax, ymax
                window = [
                    {
                        "type": "Polygon",
                        "coordinates": (
                            (
                                (left, bottom),
                                (right, bottom),
                                (right, top),
                                (left, top),
                                (left, bottom),
                            ),
                        ),
                    }
                ]
                image, img_transform = riomask(raster, window, crop=True)
            else:
                # Read full
                image = np.array([band for band in raster.read()])
                img_transform = raster.transform
>>>>>>> 22360ad5
            # Warp
            if (crs is not None) and (raster.crs != crs):
                image, raster = _warper(
                    image, img_transform, raster.crs, crs, resampling
                )
            image = image.transpose(1, 2, 0)
            bb = raster.bounds
            extent = bb.left, bb.right, bb.bottom, bb.top
    # Plotting
    if image.shape[2] == 1:
        image = image[:, :, 0]
    img = ax.imshow(
        image, extent=extent, interpolation=interpolation, **extra_imshow_args
    )

    if reset_extent:
        ax.axis((xmin, xmax, ymin, ymax))
    else:
        max_bounds = (
            min(xmin, extent[0]),
            max(xmax, extent[1]),
            min(ymin, extent[2]),
            max(ymax, extent[3]),
        )
        ax.axis(max_bounds)

    # Add attribution text
    if source is None:
        source = providers.Stamen.Terrain
    if isinstance(source, (dict, TileProvider)) and attribution is None:
        attribution = source.get("attribution")
    if attribution:
        add_attribution(ax, attribution, font_size=attribution_size)

    return


def _reproj_bb(left, right, bottom, top, s_crs, t_crs):
    n_l, n_b, n_r, n_t = transform_bounds(s_crs, t_crs, left, bottom, right, top)
    return n_l, n_r, n_b, n_t


def add_attribution(ax, text, font_size=ATTRIBUTION_SIZE, **kwargs):
    """
    Utility to add attribution text.

    Parameters
    ----------
    ax                  : AxesSubplot
                          Matplotlib axis with `x_lim` and `y_lim` set in Web
                          Mercator (EPSG=3857)
    text                : str
                          Text to be added at the bottom of the axis.
    font_size           : int
                          [Optional. Defaults to 8] Font size in which to render
                          the attribution text.
    **kwargs            : Additional keywords to pass to the matplotlib `text`
                          method.

    Returns
    -------
    matplotlib.text.Text
                          Matplotlib Text object added to the plot.
    """
    # Add draw() as it resizes the axis and allows the wrapping to work as
    # expected. See https://github.com/darribas/contextily/issues/95 for some
    # details on the issue
    draw()

    text_artist = ax.text(
        0.005,
        0.005,
        text,
        transform=ax.transAxes,
        size=font_size,
        path_effects=[patheffects.withStroke(linewidth=2, foreground="w")],
        wrap=True,
        **kwargs,
    )
    # hack to have the text wrapped in the ax extent, for some explanation see
    # https://stackoverflow.com/questions/48079364/wrapping-text-not-working-in-matplotlib
    wrap_width = ax.get_window_extent().width * 0.99
    text_artist._get_wrap_line_width = lambda: wrap_width
    return text_artist<|MERGE_RESOLUTION|>--- conflicted
+++ resolved
@@ -1,5 +1,6 @@
 """Tools to plot basemaps"""
 
+import warnings
 import numpy as np
 from . import tile_providers as sources
 from . import providers
@@ -25,10 +26,7 @@
     reset_extent=True,
     crs=None,
     resampling=Resampling.bilinear,
-<<<<<<< HEAD
     url=None,
-=======
->>>>>>> 22360ad5
     **extra_imshow_args
 ):
     """
@@ -147,11 +145,7 @@
         import rasterio as rio
 
         # Read file
-<<<<<<< HEAD
         with rio.open(source) as raster:
-            image = np.array([band for band in raster.read()])
-=======
-        with rio.open(url) as raster:
             if reset_extent:
                 from rasterio.mask import mask as riomask
 
@@ -181,7 +175,6 @@
                 # Read full
                 image = np.array([band for band in raster.read()])
                 img_transform = raster.transform
->>>>>>> 22360ad5
             # Warp
             if (crs is not None) and (raster.crs != crs):
                 image, raster = _warper(
