--- conflicted
+++ resolved
@@ -192,11 +192,8 @@
             else:
                 bounds = raster.bounds
             image = image.transpose(1, 2, 0)
-<<<<<<< HEAD
-
-=======
             extent = bounds.left, bounds.right, bounds.bottom, bounds.top
->>>>>>> 27d60da6
+
     # Plotting
     if image.shape[2] == 1:
         image = image[:, :, 0]
