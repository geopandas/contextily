.. contextily documentation master file, created by
   sphinx-quickstart on Tue Apr  7 15:16:59 2020.
   You can adapt this file completely to your liking, but it should at least
   contain the root `toctree` directive.


.. include:: README.rst

Contents
--------

.. toctree::
   :maxdepth: 2
   :caption: User Guide

   intro_guide
   places_guide
   warping_guide
   working_with_local_files
   providers_deepdive
   friends_gee
<<<<<<< HEAD
   friends_cenpy_osmnx
=======

.. toctree::
   :maxdepth: 2
   :caption: Reference Guide

>>>>>>> 05f9dc8b
   reference


Indices and tables
------------------

* :ref:`genindex`
* :ref:`modindex`
* :ref:`search`<|MERGE_RESOLUTION|>--- conflicted
+++ resolved
@@ -19,15 +19,12 @@
    working_with_local_files
    providers_deepdive
    friends_gee
-<<<<<<< HEAD
    friends_cenpy_osmnx
-=======
 
 .. toctree::
    :maxdepth: 2
    :caption: Reference Guide
 
->>>>>>> 05f9dc8b
    reference
 
 
