import matplotlib

matplotlib.use("agg")  # To prevent plots from using display
import contextily as ctx
import os
import numpy as np
import mercantile as mt
import rasterio as rio
from contextily.tile import _calculate_zoom
from numpy.testing import assert_array_almost_equal
import pytest

TOL = 7
SEARCH = "boulder"
ADJUST = -3  # To save download size / time

# Tile


def test_bounds2raster():
    w, s, e, n = (
        -106.6495132446289,
        25.845197677612305,
        -93.50721740722656,
        36.49387741088867,
    )
    _ = ctx.bounds2raster(w, s, e, n, "test.tif", zoom=4, ll=True)
    rtr = rio.open("test.tif")
    img = np.array([band for band in rtr.read()]).transpose(1, 2, 0)
    solu = (
        -12528334.684053527,
        2509580.5126589066,
        -10023646.141204873,
        5014269.05550756,
    )
    for i, j in zip(rtr.bounds, solu):
        assert round(i - j, TOL) == 0
    assert img[100, 100, :].tolist() == [230, 229, 188, 255]
    assert img[100, 200, :].tolist() == [156, 180, 131, 255]
    assert img[200, 100, :].tolist() == [230, 225, 189, 255]
    assert img[:,:,:3].sum() == 36926856
    assert img.sum() == 53638536
    assert_array_almost_equal(img[:,:,:3].mean(), 187.8197021484375)
    assert_array_almost_equal(img.mean(), 204.614777)

    # multiple tiles for which result is not square
    w, s, e, n = (
        2.5135730322461427,
        49.529483547557504,
        6.15665815595878,
        51.47502370869813,
    )
    img, ext = ctx.bounds2raster(w, s, e, n, "test2.tif", zoom=7, ll=True)
    rtr = rio.open("test2.tif")
    rimg = np.array([band for band in rtr.read()]).transpose(1, 2, 0)
    assert rimg.shape == img.shape
    assert rimg.sum() == img.sum()
    assert_array_almost_equal(rimg.mean(), img.mean())
    assert_array_almost_equal(
        ext, (0.0, 939258.2035682457, 6261721.35712164, 6887893.492833804)
    )
    rtr_bounds = [
        -611.49622628141,
        6262332.853347922,
        938646.7073419644,
        6888504.989060086,
    ]
    assert_array_almost_equal(list(rtr.bounds), rtr_bounds)


def test_bounds2img():
    w, s, e, n = (
        -106.6495132446289,
        25.845197677612305,
        -93.50721740722656,
        36.49387741088867,
    )
    img, ext = ctx.bounds2img(w, s, e, n, zoom=4, ll=True)
    solu = (
        -12523442.714243276,
        -10018754.171394622,
        2504688.5428486555,
        5009377.085697309,
    )
    for i, j in zip(ext, solu):
        assert round(i - j, TOL) == 0
    assert img[100, 100, :].tolist() == [230, 229, 188, 255]
    assert img[100, 200, :].tolist() == [156, 180, 131, 255]
    assert img[200, 100, :].tolist() == [230, 225, 189, 255]


def test_warp_tiles():
    w, s, e, n = (
        -106.6495132446289,
        25.845197677612305,
        -93.50721740722656,
        36.49387741088867,
    )
    img, ext = ctx.bounds2img(w, s, e, n, zoom=4, ll=True)
    wimg, wext = ctx.warp_tiles(img, ext)
<<<<<<< HEAD
    assert_array_almost_equal(np.array(wext), \
                              np.array([-112.54394531249996,
                                        -90.07903186397023,
                                        21.966726124122374,
                                        41.013065787006276
                                        ])
                              )
    assert wimg[100, 100, :].tolist() == [228, 221, 184, 255]
    assert wimg[100, 200, :].tolist() == [213, 219, 177, 255]
    assert wimg[200, 100, :].tolist() == [133, 130, 109, 255]
=======
    assert_array_almost_equal(
        np.array(wext),
        np.array(
            [
                -112.54394531249996,
                -90.07903186397023,
                21.966726124122374,
                41.013065787006276,
            ]
        ),
    )
    assert wimg[100, 100, :].tolist() == [228, 221, 184]
    assert wimg[100, 200, :].tolist() == [213, 219, 177]
    assert wimg[200, 100, :].tolist() == [133, 130, 109]
>>>>>>> be7ab8b3


def test_warp_img_transform():
    w, s, e, n = ext = (
        -106.6495132446289,
        25.845197677612305,
        -93.50721740722656,
        36.49387741088867,
    )
    _ = ctx.bounds2raster(w, s, e, n, "test.tif", zoom=4, ll=True)
    rtr = rio.open("test.tif")
    img = np.array([band for band in rtr.read()])
    wimg, wext = ctx.warp_img_transform(
        img, rtr.transform, rtr.crs, {"init": "epsg:4326"}
    )
    assert wimg[:, 100, 100].tolist() == [228, 221, 184, 255]
    assert wimg[:, 100, 200].tolist() == [213, 219, 177, 255]
    assert wimg[:, 200, 100].tolist() == [133, 130, 109, 255]


def test_howmany():
    w, s, e, n = (
        -106.6495132446289,
        25.845197677612305,
        -93.50721740722656,
        36.49387741088867,
    )
    zoom = 7
    expected = 25
    got = ctx.howmany(w, s, e, n, zoom=zoom, verbose=False, ll=True)
    assert got == expected


def test_ll2wdw():
    w, s, e, n = (
        -106.6495132446289,
        25.845197677612305,
        -93.50721740722656,
        36.49387741088867,
    )
    hou = (-10676650.69219051, 3441477.046670125, -10576977.7804825, 3523606.146650609)
    _ = ctx.bounds2raster(w, s, e, n, "test.tif", zoom=4, ll=True)
    rtr = rio.open("test.tif")
    wdw = ctx.tile.bb2wdw(hou, rtr)
    assert wdw == ((152, 161), (189, 199))


def test__sm2ll():
    w, s, e, n = (
        -106.6495132446289,
        25.845197677612305,
        -93.50721740722656,
        36.49387741088867,
    )
    minX, minY = ctx.tile._sm2ll(w, s)
    maxX, maxY = ctx.tile._sm2ll(e, n)
    nw, ns = mt.xy(minX, minY)
    ne, nn = mt.xy(maxX, maxY)
    assert round(nw - w, TOL) == 0
    assert round(ns - s, TOL) == 0
    assert round(ne - e, TOL) == 0
    assert round(nn - n, TOL) == 0


def test_autozoom():
    w, s, e, n = (-105.3014509, 39.9643513, -105.1780988, 40.094409)
    expected_zoom = 13
    zoom = _calculate_zoom(w, s, e, n)
    assert zoom == expected_zoom


def test_validate_zoom():
    # tiny extent to trigger large calculated zoom
    w, s, e, n = (0, 0, 0.001, 0.001)

    # automatically inferred -> set to known max but warn
    with pytest.warns(UserWarning, match="inferred zoom level"):
        ctx.bounds2img(w, s, e, n)

    # specify manually -> raise an error
    with pytest.raises(ValueError):
        ctx.bounds2img(w, s, e, n, zoom=23)

    # with specific string url (not dict) -> error when specified
    url = "https://a.tile.openstreetmap.org/{z}/{x}/{y}.png"
    with pytest.raises(ValueError):
        ctx.bounds2img(w, s, e, n, zoom=33, source=url)

    # but also when inferred (no max zoom know to set to)
    with pytest.raises(ValueError):
        ctx.bounds2img(w, s, e, n, source=url)


# Place


def test_place():
    expected_bbox = [-105.3014509, 39.9643513, -105.1780988, 40.094409]
    expected_bbox_map = [
        -11740727.544603072,
        -11701591.786121061,
        4852834.0517692715,
        4891969.810251278,
    ]
    expected_zoom = 10
    loc = ctx.Place(SEARCH, zoom_adjust=ADJUST)
    assert loc.im.shape == (256, 256, 4)
    loc  # Make sure repr works

    # Check auto picks are correct
    assert loc.search == SEARCH
    assert_array_almost_equal([loc.w, loc.s, loc.e, loc.n], expected_bbox)
    assert_array_almost_equal(loc.bbox_map, expected_bbox_map)
    assert loc.zoom == expected_zoom

    loc = ctx.Place(SEARCH, path="./test2.tif", zoom_adjust=ADJUST)
    assert os.path.exists("./test2.tif")

    # .plot() method
    ax = loc.plot()
    assert_array_almost_equal(loc.bbox_map, ax.images[0].get_extent())

    f, ax = matplotlib.pyplot.subplots(1)
    ax = loc.plot(ax=ax)
    assert_array_almost_equal(loc.bbox_map, ax.images[0].get_extent())


def test_plot_map():
    # Place as a search
    loc = ctx.Place(SEARCH, zoom_adjust=ADJUST)
    w, e, s, n = loc.bbox_map
    ax = ctx.plot_map(loc)

    assert ax.get_title() == loc.place
    ax = ctx.plot_map(loc.im, loc.bbox)
    assert_array_almost_equal(loc.bbox, ax.images[0].get_extent())

    # Place as an image
    img, ext = ctx.bounds2img(w, s, e, n, zoom=10)
    ax = ctx.plot_map(img, ext)
    assert_array_almost_equal(ext, ax.images[0].get_extent())


# Plotting


def test_add_basemap():
    # Plot boulder bbox as in test_place
    x1, x2, y1, y2 = [
        -11740727.544603072,
        -11701591.786121061,
        4852834.0517692715,
        4891969.810251278,
    ]

    # Test web basemap
    fig, ax = matplotlib.pyplot.subplots(1)
    ax.set_xlim(x1, x2)
    ax.set_ylim(y1, y2)
    ctx.add_basemap(ax, zoom=10)

    # ensure add_basemap did not change the axis limits of ax
    ax_extent = (x1, x2, y1, y2)
    assert ax.axis() == ax_extent

    assert ax.images[0].get_array().sum() == 51551927
    assert ax.images[0].get_array().shape == (256, 256, 4)
    assert_array_almost_equal(ax.images[0].get_array()[:,:,:3].mean(), 177.20665995279947)
    assert_array_almost_equal(ax.images[0].get_array().mean(), 196.654995)

    # Test local source
    ## Windowed read
    subset = (
        -11730803.981631357,
        -11711668.223149346,
        4862910.488797557,
        4882046.247279563,
    )

    f, ax = matplotlib.pyplot.subplots(1)
    ax.set_xlim(subset[0], subset[1])
    ax.set_ylim(subset[2], subset[3])
    loc = ctx.Place(SEARCH, path="./test2.tif", zoom_adjust=ADJUST)
    ctx.add_basemap(ax, url="./test2.tif", reset_extent=True)

    raster_extent = (
        -11740803.981631357,
        -11701668.223149346,
        4852910.488797556,
        4892046.247279563,
    )
    assert_array_almost_equal(raster_extent, ax.images[0].get_extent())
    assert ax.images[0].get_array().sum() == 8440966
    assert ax.images[0].get_array().shape == (126, 126, 3)
    assert_array_almost_equal(ax.images[0].get_array().mean(), 177.22696733014195)
    ## Full read
    f, ax = matplotlib.pyplot.subplots(1)
    ax.set_xlim(x1, x2)
    ax.set_ylim(y1, y2)
    loc = ctx.Place(SEARCH, path="./test2.tif", zoom_adjust=ADJUST)
    ctx.add_basemap(ax, source="./test2.tif", reset_extent=False)

    raster_extent = (
        -11740803.981631357,
        -11701668.223149346,
        4852910.488797557,
        4892046.247279563,
    )
    assert_array_almost_equal(raster_extent, ax.images[0].get_extent())
    assert ax.images[0].get_array()[:,:,:3].sum() == 34840247
    assert ax.images[0].get_array().sum() == 51551927
    assert ax.images[0].get_array().shape == (256, 256, 4)
    assert_array_almost_equal(ax.images[0].get_array()[:,:,:3].mean(), 177.20665995279947)
    assert_array_almost_equal(ax.images[0].get_array().mean(), 196.654995)

    # Test with auto-zoom
    f, ax = matplotlib.pyplot.subplots(1)
    ax.set_xlim(x1, x2)
    ax.set_ylim(y1, y2)
    ctx.add_basemap(ax, zoom="auto")

    ax_extent = (
        -11740727.544603072,
        -11701591.786121061,
        4852834.051769271,
        4891969.810251278,
    )
    assert_array_almost_equal(ax_extent, ax.images[0].get_extent())
    assert ax.images[0].get_array()[:,:,:3].sum() == 563185119
    assert ax.images[0].get_array().sum() == 830571999
    assert ax.images[0].get_array().shape == (1024, 1024, 4)
    assert_array_almost_equal(ax.images[0].get_array()[:,:,:3].mean(), 179.03172779083252)
    assert_array_almost_equal(ax.images[0].get_array().mean(), 198.023796)

    # Test on-th-fly warping
    x1, x2 = -105.5, -105.00
    y1, y2 = 39.56, 40.13
    f, ax = matplotlib.pyplot.subplots(1)
    ax.set_xlim(x1, x2)
    ax.set_ylim(y1, y2)
    ctx.add_basemap(ax, crs={"init": "epsg:4326"}, attribution=None)
    assert ax.get_xlim() == (x1, x2)
    assert ax.get_ylim() == (y1, y2)
    assert ax.images[0].get_array()[:,:,:3].sum() == 724238693
    assert ax.images[0].get_array().shape == (1135, 1183, 4)
    assert_array_almost_equal(ax.images[0].get_array()[:,:,:3].mean(), 179.79593258881636)
    assert_array_almost_equal(ax.images[0].get_array().mean(), 198.596949)
    # Test local source warping
    _ = ctx.bounds2raster(x1, y1, x2, y2, "./test2.tif", ll=True)
    f, ax = matplotlib.pyplot.subplots(1)
    ax.set_xlim(x1, x2)
    ax.set_ylim(y1, y2)
    ctx.add_basemap(
        ax, source="./test2.tif", crs={"init": "epsg:4326"}, attribution=None
    )
    assert ax.get_xlim() == (x1, x2)
    assert ax.get_ylim() == (y1, y2)
<<<<<<< HEAD
    assert ax.images[0].get_array()[:,:,:3].sum() == 724238693
    assert ax.images[0].get_array().sum() == 1066628468
    assert ax.images[0].get_array().shape == (1135, 1183, 4)
    assert_array_almost_equal(ax.images[0].get_array()[:,:,:3].mean(), 179.79593258881636)
    assert_array_almost_equal(ax.images[0].get_array().mean(), 198.596949)

    x1, x2, y1, y2 = [
        -11740727.544603072,
        -11701591.786121061,
        4852834.0517692715,
        4891969.810251278,
    ]

    # Test web basemap with overlay layer
    fig, ax = matplotlib.pyplot.subplots(1)
    ax.set_xlim(x1, x2)
    ax.set_ylim(y1, y2)

    ctx.add_basemap(ax, zoom=10)
    ctx.add_basemap(ax, zoom=10, url=ctx.providers.Stamen.TonerLabels)

    # ensure add_basemap did not change the axis limits of ax
    ax_extent = (x1, x2, y1, y2)
    assert ax.axis() == ax_extent

    assert ax.images[1].get_array().sum() == 1653387
    assert ax.images[1].get_array().shape == (256, 256, 4)
    assert_array_almost_equal(ax.images[1].get_array().mean(), 6.3071708679)
=======
    assert ax.images[0].get_array().sum() == 464751694
    assert ax.images[0].get_array().shape == (980, 862, 3)
    assert_array_almost_equal(ax.images[0].get_array().mean(), 183.38608756727749)
>>>>>>> be7ab8b3


def test_basemap_attribution():
    extent = (-11945319, -10336026, 2910477, 4438236)

    def get_attr(ax):
        return [
            c
            for c in ax.get_children()
            if isinstance(c, matplotlib.text.Text) and c.get_text()
        ]

    # default provider and attribution
    fig, ax = matplotlib.pyplot.subplots()
    ax.axis(extent)
    ctx.add_basemap(ax)
    (txt,) = get_attr(ax)
    assert txt.get_text() == ctx.providers.Stamen.Terrain["attribution"]

    # override attribution
    fig, ax = matplotlib.pyplot.subplots()
    ax.axis(extent)
    ctx.add_basemap(ax, attribution="custom text")
    (txt,) = get_attr(ax)
    assert txt.get_text() == "custom text"

    # disable attribution
    fig, ax = matplotlib.pyplot.subplots()
    ax.axis(extent)
    ctx.add_basemap(ax, attribution=False)
    assert len(get_attr(ax)) == 0

    # specified provider
    fig, ax = matplotlib.pyplot.subplots()
    ax.axis(extent)
    ctx.add_basemap(ax, source=ctx.providers.OpenStreetMap.Mapnik)
    (txt,) = get_attr(ax)
    assert txt.get_text() == ctx.providers.OpenStreetMap.Mapnik["attribution"]


def test_attribution():
    fig, ax = matplotlib.pyplot.subplots(1)
    txt = ctx.add_attribution(ax, "Test")
    assert isinstance(txt, matplotlib.text.Text)
    assert txt.get_text() == "Test"

    # test passthrough font size and kwargs
    fig, ax = matplotlib.pyplot.subplots(1)
    txt = ctx.add_attribution(ax, "Test", font_size=15, fontfamily="monospace")
    assert txt.get_size() == 15
    assert txt.get_fontfamily() == ["monospace"]


def test_set_cache_dir(tmpdir):
    # set cache directory manually
    path = str(tmpdir.mkdir("cache"))
    ctx.set_cache_dir(path)

    # then check that plotting still works
    extent = (-11945319, -10336026, 2910477, 4438236)
    fig, ax = matplotlib.pyplot.subplots()
    ax.axis(extent)
    ctx.add_basemap(ax)<|MERGE_RESOLUTION|>--- conflicted
+++ resolved
@@ -98,18 +98,6 @@
     )
     img, ext = ctx.bounds2img(w, s, e, n, zoom=4, ll=True)
     wimg, wext = ctx.warp_tiles(img, ext)
-<<<<<<< HEAD
-    assert_array_almost_equal(np.array(wext), \
-                              np.array([-112.54394531249996,
-                                        -90.07903186397023,
-                                        21.966726124122374,
-                                        41.013065787006276
-                                        ])
-                              )
-    assert wimg[100, 100, :].tolist() == [228, 221, 184, 255]
-    assert wimg[100, 200, :].tolist() == [213, 219, 177, 255]
-    assert wimg[200, 100, :].tolist() == [133, 130, 109, 255]
-=======
     assert_array_almost_equal(
         np.array(wext),
         np.array(
@@ -121,10 +109,9 @@
             ]
         ),
     )
-    assert wimg[100, 100, :].tolist() == [228, 221, 184]
-    assert wimg[100, 200, :].tolist() == [213, 219, 177]
-    assert wimg[200, 100, :].tolist() == [133, 130, 109]
->>>>>>> be7ab8b3
+    assert wimg[100, 100, :].tolist() == [228, 221, 184, 255]
+    assert wimg[100, 200, :].tolist() == [213, 219, 177, 255]
+    assert wimg[200, 100, :].tolist() == [133, 130, 109, 255]
 
 
 def test_warp_img_transform():
@@ -308,7 +295,7 @@
     ax.set_xlim(subset[0], subset[1])
     ax.set_ylim(subset[2], subset[3])
     loc = ctx.Place(SEARCH, path="./test2.tif", zoom_adjust=ADJUST)
-    ctx.add_basemap(ax, url="./test2.tif", reset_extent=True)
+    ctx.add_basemap(ax, source="./test2.tif", reset_extent=True)
 
     raster_extent = (
         -11740803.981631357,
@@ -317,9 +304,11 @@
         4892046.247279563,
     )
     assert_array_almost_equal(raster_extent, ax.images[0].get_extent())
-    assert ax.images[0].get_array().sum() == 8440966
-    assert ax.images[0].get_array().shape == (126, 126, 3)
-    assert_array_almost_equal(ax.images[0].get_array().mean(), 177.22696733014195)
+    assert ax.images[0].get_array().sum() == 12489346
+    assert ax.images[0].get_array()[:,:,:3].sum() == 8440966
+    assert ax.images[0].get_array().shape == (126, 126, 4)
+    assert_array_almost_equal(ax.images[0].get_array()[:,:,:3].mean(), 177.22696733014195)
+    assert_array_almost_equal(ax.images[0].get_array().mean(), 196.670225)
     ## Full read
     f, ax = matplotlib.pyplot.subplots(1)
     ax.set_xlim(x1, x2)
@@ -382,12 +371,14 @@
     )
     assert ax.get_xlim() == (x1, x2)
     assert ax.get_ylim() == (y1, y2)
-<<<<<<< HEAD
-    assert ax.images[0].get_array()[:,:,:3].sum() == 724238693
-    assert ax.images[0].get_array().sum() == 1066628468
-    assert ax.images[0].get_array().shape == (1135, 1183, 4)
-    assert_array_almost_equal(ax.images[0].get_array()[:,:,:3].mean(), 179.79593258881636)
-    assert_array_almost_equal(ax.images[0].get_array().mean(), 198.596949)
+
+    assert ax.images[0].get_array()[:,:,:3].sum() == 464536503
+    assert ax.images[0].get_array().shape == (980, 862, 4)
+    assert_array_almost_equal(ax.images[0].get_array()[:,:,:3].mean(), 183.301175)
+
+	#<<<<<<< HEAD
+    assert ax.images[0].get_array().sum() == 678981558
+    assert_array_almost_equal(ax.images[0].get_array().mean(), 200.939189)
 
     x1, x2, y1, y2 = [
         -11740727.544603072,
@@ -402,7 +393,7 @@
     ax.set_ylim(y1, y2)
 
     ctx.add_basemap(ax, zoom=10)
-    ctx.add_basemap(ax, zoom=10, url=ctx.providers.Stamen.TonerLabels)
+    ctx.add_basemap(ax, zoom=10, source=ctx.providers.Stamen.TonerLabels)
 
     # ensure add_basemap did not change the axis limits of ax
     ax_extent = (x1, x2, y1, y2)
@@ -411,11 +402,11 @@
     assert ax.images[1].get_array().sum() == 1653387
     assert ax.images[1].get_array().shape == (256, 256, 4)
     assert_array_almost_equal(ax.images[1].get_array().mean(), 6.3071708679)
-=======
-    assert ax.images[0].get_array().sum() == 464751694
-    assert ax.images[0].get_array().shape == (980, 862, 3)
-    assert_array_almost_equal(ax.images[0].get_array().mean(), 183.38608756727749)
->>>>>>> be7ab8b3
+	#=======
+    #assert ax.images[0].get_array()[:,:,:3].sum() == 464751694
+    #assert ax.images[0].get_array().shape == (980, 862, 4)
+    #assert_array_almost_equal(ax.images[0].get_array().mean(), 183.38608756727749)
+	#>>>>>>> be7ab8b35dd3fed262964f28317a2da5f232809f
 
 
 def test_basemap_attribution():
