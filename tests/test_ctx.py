--- conflicted
+++ resolved
@@ -298,7 +298,7 @@
         -11740803.981631357,
         -11701668.223149346,
         4852910.488797556,
-        4892046.247279563
+        4892046.247279563,
     )
     assert_array_almost_equal(raster_extent, ax.images[0].get_extent())
     assert ax.images[0].get_array().sum() == 8440966
@@ -309,11 +309,7 @@
     ax.set_xlim(x1, x2)
     ax.set_ylim(y1, y2)
     loc = ctx.Place(SEARCH, path="./test2.tif", zoom_adjust=ADJUST)
-<<<<<<< HEAD
-    ctx.add_basemap(ax, source="./test2.tif")
-=======
-    ctx.add_basemap(ax, url="./test2.tif", reset_extent=False)
->>>>>>> 22360ad5
+    ctx.add_basemap(ax, source="./test2.tif", reset_extent=False)
 
     raster_extent = (
         -11740803.981631357,
